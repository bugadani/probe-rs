--- conflicted
+++ resolved
@@ -44,11 +44,8 @@
 - Updated STM32H7 series yaml to support newly released chips. (#1011)
 - Debugger: Removed the CLI mode, in favour of `probe-rs-cli` which has richer functionality. (#1041)
 - Renamed `Probe::speed` to `Probe::speed_khz`.
-<<<<<<< HEAD
 - Debugger: Requires changes to DAP Client `launch.json` to prepare for WIP multi-core support. (#1072)
-=======
 - `ram_download` example now uses clap syntax.
->>>>>>> 6140a0d0
 
 ### Fixed
 
