# Changelog

The format is based on [Keep a Changelog](https://keepachangelog.com/en/1.0.0/)
and this project adheres to [Semantic Versioning](https://semver.org/spec/v2.0.0.html).

## [Unreleased]

### Added

- Added initial multicore support. (#565)
- Added SWDv2 multidrop support for multi-DP chips. (#720)
- Added RP2040 target (Raspberry Pi Pico). (#720)

### Target Support

### Changed
- Enabled the generation of global timestamps for ARM targets on `Session::setup_swv`.
<<<<<<< HEAD
- Support batching of FTDI commands and use it for RISCV (#717)
=======
- Changed to `hidraw` for HID access on Linux. This should allow access to HID-based probes without udev rules (#737).
>>>>>>> a920c84c

### Fixed
- Detect proper USB HID interface to use for CMSIS-DAP v1 probes. Without this, CMSIS-DAP probes with multiple HID interfaces, e.g. MCUlink, were not working properly on MacOS (#722).
- When reading from a HID device, check number of bytes returned to detect USB HID timeouts.
- Fix connecting to EDBG and similar probes on MacOS (#681, #721)
- Fixed incorrect flash range in `fe310` causing flashing to fail (#732).

## [0.11.0]

### Added

- Support for the `HNONSEC` bit in memory access. This now allows secure access on chips which support TrustZone (#465).
- Support for RISCV chips which use the System Bus Access method for memory access when debugging (#527).
- Support for double buffering in the flash loader, which increased flashing speed (#107).
- Determine location of debug components by parsing ROM table (#431).
- Support for "flashing" data to RAM in the flash loader (#480).
- Added FTDI C232HM-DDHSL-0 to comaptible USB list for FTDI backend (#485).
- Added `--list-probes` and `-n`option to built-in GDB server binary (#486).
- Added RISCV support to GDB server (#493).
- Added `Session::target()` to access the target of a session (#497).
- Support for target description in the GDB server (#498).
- Support for register write commands in the GDB server (#510).
- Added `get_target_voltage()` function to `DebugProbe`, which can be used to read the target voltage if the probe supports it (#533).
- Added `do_chip_erase` flag to `DownloadOptions`, to allow using chip erase when flashing (#537).
- riscv: Support for memory access using system bus (#527).
- Added a generic `read` function, which can be used for memory access with maximum speed, regardless of access width (#633).
- Added an option to skip erasing the flash before programming (#628).
- Added a new debugger for VS Code, using the [Debug Adapter Protocol](https://microsoft.github.io/debug-adapter-protocol/specification). The debugger can be found in the `probe-rs-debugger` crate (#620).
- Additional datatype support for the debugger, plus easier to read display values (#631)
- Added support for raw DAP register reads and writes, using `RawDpAccess`, `RawApAccess` trait (#669, #689, #700).
- Added support for verify after flashing. (#671).
- Handle inlined functions when getting a stack trace (#678).
- Added 'Statics' (static variables) to the stackframe scopes. These are now visible in VSCode between 'Locals' and 'Registers'. This includes some additional datatypes and DWARF expression evaluation capabilities. (#683)
- Added a function to mass erase all memory. (#672).
- Handle Cortex `LOCKUP` status during debugging (#707)

### Target Support

- Added EEPROM region flashing support for STM32L071KBTx (#589).
- Added support for Microchip/Atmel SAM4 (#590).
- Added support for Microchip SAME5x and SAME70 (#596).
- Added support for Microchip SAMD10 (#597).
- Added support for Microchip SAMD11 (#444).
- Fixed support for STM32WB55 (#466).
- Updated target description for LPC55S69 to newest version (#481).
- Use pyocd flash algorithm for NRF52 (#492).
- Added support for flashing NRF52 UICR (#500).
- Updated target description for SAMD21 (#542).
- Support flashes bigger than 128 kBytes on STM32l4xx (#547).
- Added support for LPC546xx (#560).
- Added support for SiLabs EFR32 targets (#566, #567).
- Added support for flashing Intel hex files using `probe-rs-cli` (#618).
- Updated target description for NRF91 (#619).
- Added a RAM benchmark script (#514).
- Initial support for batched commands for J-Link (#515).
- Added support for the STM32F2 family (#675).
- Added support for FE310-G002 (HiFive1 Rev. B).

### Changed

- Renamed `MemoryRegion::Flash` to `MemoryRegion::Nvm` (#482).
- Renamed `FlashInfo` to `NvmInfo`
- Renamed `FlashRegion` to `NvmRegion` and its `flash_info()` method to `nvm_info()`
- Renamed `FlashError::NoSuitableFlash` to `FlashError::NoSuitableNvm`
- The `into_arm_interface` and `into_riscv_interface` functions are replaced by the `try_into_arm_interface` and
  `try_into_riscv_interface` functions, which return the `Probe` struct in the case of an error. This improves the
  auto detection process (#524).
- Improved SWD protocol handling for J-Link (#443, #539, #619).
- Improved error handling for batched CMSIS-DAP commands (#445).
- Use sticky overrun behaviour for improved J-Link performance (#450).
- Better error handling for flashing (#451).
- gdb-server: Halt the chip when attaching (#461).
- Better error messages in the ram_download example (#464).
- Cache value of CSW register to reduce number of SWD transfers (#471).
- Use `erased_byte_value` from target description as default value in the flash loader (#475).
- Added retry functionality for CMSIS-DAP probes (#462).
- riscv: Use abstract commands for CSR access for improved speed (#487).
- The `download_file` and `download_file_with_options` functions now  accept `AsRef<Path>` instead of `&Path`to be more convenient to use (#545, #579).
- Use `itm-decode` to decode ITM packets instead of built-in decoder (#564).
- Flash API Improvements: Data is now owned by the `FlashLoader`and `FlashBuilder` structs to simply the API, and the `FlashLoader::commit()` accepts the `DownloadOptions` struct instead of bool flags (#605).
- Improve internal tracking of core status (#629).
- Rework SWD sequence in J-Link (#513).
- Print ST-Link version in name (#516).
- Improve argument parsing in debugger, add speed option to probe-rs-cli (#523).
- `probe_rs::flashing::DownloadOptions` is now marked `non_exhaustive`, to make it easier to add additional flags in the future.
- Replace `lazy_static` with `once_cell::sync::Lazy` (#685).
- Use new `SendError` instead of `anyhow::Error` in `cmsisdap` module (#687).
  
### Fixed

- Fixed `M33` breakpoints (#543).
- Fixed a bug where ST-Link v3 is not able to read 8 bit data chunks with more than 255 bytes. Currently we set the chunking to 128 bytes. This might be a bug in the ST-Link v3 firmware and might change in the future (#553, #609).
- Errors occuring while trying to open J-Link probes do not prevent other probes from working anymore (#401).
- CMSIS-DAPv1 probes with a HID report size different than 64 bytes are now supported (fixes #282).
- CMSIS-DAPv2 devices are now drained when attaching (fixes #424).
- Improved SWO speed on CMSIS-DAPv2 (fix #448).
- Session auto attach does no longer panic when no probes are connected (#442).
- probe-rs-cli: Halt core before printing backtrace (#447).
- gdb-server: Ensure registers are only read when core is halted (#455).
- Fixed loading Hex files using the flash loader (#472).
- Fixed off-by-one errors when flashing chip with contiguous memory ranges (#574).
- Ensure only ELF segments with type `PT_LOAD` are flashed (#582).
- Fixed overflow in hex file loading, and ensure addresses are calculated correctly (#604).
- riscv: Fixed scanning for harts (#610).
- riscv: Fixed abstract command handling (#611).
- Fixed a bus congestion issue where the chip is polled too often, leading to problems while flashing (#613).
- The breakpoint address is now verified to ensure a breakpoint at the given address is actually possible (#626).
- riscv: Use correct address for access to `abstractauto`register (#511).
- The `--chip` argument now works without specifying the `--elf` argument (fix #517).
- Fixed: Invalid "Unable to set hardware breakpoint", by removing breakpoint caching, instead querying core directly (#632)
- Fix crash on unknown AP class. (#662).
- Fix too many chip erases in chips with multiple NvmRegions. (#670).
- Added missing `skip_erase` setter function introduced in #677 (#679).
- Fixed incorrect array size calculation  (#683)
- STLink: Removed unnecessary SELECT bank switching  (#692)
- STLink: chunk writes in `write_8` to avoid hitting limit (#697)

## [0.10.1]

### Fixed

- Replace calls to `unwrap()` in adi_v5_memory_interface.rs with proper error types (#440).
- Correct URL for Sentry logging in probe-rs-cli-util (#439).

## [0.10.0]

### Added

- Added support for the dedicated ST-Link API which doubles flash write speeds for ST-Link v2 (#369, #377, #397, #435).
- Added support for the STM32WLE.
- Added support for the ATSAMD21 & ATSAMD51.
- Added support for the STM32L1.
- Added support for the EFM32PG12.
- Added support for the MAX32665 & MAX32666.
- Building probe-rs now works without rustfmt being present too (#423).
- Added support for implicit ebreak in RISCV chips (#423, #430).

### Changed

- nRF devices now use the `SoftDevice Erase` algorithm for flashing which will also erase the flash if it contains the softdevice. The previous algorithm prevented users from flashing at all if a softdevice was present (#365, #366).
- The names of probe interface methods were named more consistently (#375).
- FTDI support is now opt in. Please use the `ftdi` feature for support (#378).

### Fixed

- ST-Links now retry the command if a wait was returned in during the SWD transmission (#370).
- Fixed a bug where CMSIS-DAP would not be able to open a probe with a specific VID/PID but no SN specified (#387).
- Fixed a bug where a CMSIS-DAP probe could not be opened if an USB descriptor did not contain any language. This was dominant on macOS (#389).
- Fixed support for the nRF91 (#403).
- Fixed a bug on Windows where paths were not canonicalized properly (#416).
- Fixed a bug where a target fault during AP scans would not be cleared and result in failure on some cores even tho there was no actual issue other than the scan being aborted due to an AP not being present (which is perfectly okay) (#419).
- Use the correct bit mask for the breakpoint comperator on Cortex-M0(+) devices (#434).
- Fixed a bug where breakpoints on M0 would always match the full word even if half word would have been correct (#368).

### Known issues

- Flashing on some chips (known are SAMDx and rare STM32s) with the JLink or CMSIS-DAP probes can be slow. If you see an error involving th DRW or CSW registers, please try using a speed of 100kHz and file a report in #433.

## [0.9.0]

### Added

- Added initial support for FTDI based probes.
- Added support for the STM32L5 family.
- Added support for the STM32G4 family.
- Added support for ITM tracing over SWO in general and drivers for all probes.
- The status LED on CMSIS-DAP probes is now used by probe-rs.

### Changed

- Renamed `ProgressEvent::StartFlashing` to `ProgressEvent::StartProgramming` and `ProgressEvent::PageFlashed` to `ProgressEvent::PageProgrammed` to make naming of events more consistent.

### Fixed

- Fixed a bug where a J-Link would only be opened if the VID, PID AND Serial No. would match. As the Serial is optional, only VID/PID have to match now.
- Fixed a bug with the readout of the serial string that could fail for DAP devices and lead to weird behavior.
- Fixed a bug where the serial number was not printed correctly for some ST-Links.

## [0.8.0]

### Added

- Added support for new devices in the nRF52 family - nRF52805, nRF52820 and nRF52833.
- Added support for the STM32F7 family.
- The `Session` struct and dependants now implement `Debug`.
- The J-Link driver now logs a warning if no proper target voltage is measured.
- The J-Link driver now logs some more information about the connected probe on the `INFO` and `DEBUG` levels.

### Changed

- Improved error handling by a great deal. Errors now can be unwound properly and thus displayed nicely in UI tooling.
- `Core::halt()` now requires a timeout to be specified. This ensures that procedures such as flashing wont time out when certain tasks (like erasing a sector) take longer.

### Fixed

- Fixed a bug where a probe-selector would not work for the JLink if only VID & PID were specified but no serial number.
- Fixed a bug where chip descriptions would fail to parse because of a changed behavior in a newer version of serde_yaml.
- Fixed the LPC55S66 and LPS55S69 targets.
- CMSIS-DAPv1 read operations now properly time out instead of blocking forever, thus giving the user proper feedback.
- Even if an ST-Link cannot be opened (for example on Windows due to a missing driver) it will now be listed properly, just without a serial number.
- Fixed a bug where the J-Link would not be selected properly if no serial number was provided in the selector even if there was a VID:PID pair that matched.

## [0.7.1]

### Changed

- `DebugProbeType` is now public.
- Update LPC55S66/LPC55S69 targets.

### Fixed

- Add missing core value for LPC55S66 and LPC55S69.

## [0.7.0]

### Added

- Added support for RISC-V flashloaders! An example how to write one can be found here: https://github.com/Tiwalun/hifive-flashloader.
- Added support for LLDB (works better than GDB in most cases; try it!).
- Added support for specifying a probe via VID, PID and serial number.

### Changed

- The probe-rs API was changed that no internal `Rc<RefCell<T>>`s are present anymore to enable multithreading and make the API cleaner (see https://github.com/probe-rs/probe-rs/pull/240 for the changes).
- Cleaned up the gernal GDB server code.
- Make some parts of the API public such that custom APs can be implemented and used for ARM targets (see https://github.com/probe-rs/probe-rs/pull/249, https://github.com/probe-rs/probe-rs/pull/253)
- Removed a great deal of (non-panicking) unwraps inside the code.
- Improved erroring by a great deal. Removed error stacking and started using anyhow for upper-level errors. This allows for nicer error printing!

### Fixed

- Fixed a bug where an empty DAP-Link batch would just crash without a proper error message.
- Fixed a check where the serial number of the stlink which would be supported at a minimum was too low (off by one).
- Fixed the broken vCont & memory-map commands in the GDB stub.
- Fixed deserialization of flash algorithm descriptions which enables to load target descriptions during runtime.
- Fixed an issue where the error message would say that more than one probe was found when no probe was detected at all.
- Fixed a bug in the gdb-server that causes it to never halt after a continue.
- Fixed an issue where the gdb-server would always use 100 % cpu time of the core it's running on.

## [0.6.2]

### Added

- `WireProtocol` now implements `Serialize`.

### Fixed

- The GDB stub will no longer crash when GDB tries to access invalid memory.

### Known issues

- Some ST M3s such as the STM32F103 are known to have reset issues. See [#216](https://github.com/probe-rs/probe-rs/pull/216).

## [0.6.1]

### Added

- Support for the STM32F3 family was added.
- Added support for most Holtek ARM chips.
- Added support for the STM32H7 and M7 cores.

### Changed

- DAPlink implementation now batches `read_register` and `write_register`
  commands, executing the entire batch when either the batch is full or a
  `read_register` is requested, returning the read result or an error which
  may indicate an error with a batched command. As a consequence,
  `write_register` calls may return `Ok(())` even if they have not been
  submitted to the probe yet, but any read will immediately execute the batch.
  Operations such as device flashing see around 350% speedup.
- Improved error handling for STLinks that have an older firmware which doesn't support multiple APs.
- The flash layout reporting struct is less verbose now.

### Fixed

- Fix a bug in the CLI where it would always be unable to attach to the probe.

### Known issues

- Some ST M3s such as the STM32F103 are known to have reset issues. See [#216](https://github.com/probe-rs/probe-rs/pull/216).

## [0.6.0]

### Added

- Flashing support for the STM32L4 series.
- Added the possibility to set the speed on DebugProbes and also implemented it for all three supported probes (CMSIS-DAP, ST-Link and J-Link).
- Make M3 cores selectable from built in targets.
- Make the filling of erased flash sectors with old contents possible. When flashing, the minimal erase unit is a sector. If the written contents do not span a sector, we would erase portions of the flash which are not written afterwards. Sometimes that is undesired and one wants to only replace relevant parts of the flash. Now the user can select whether they want to restore unwritten but erased parts to the previous contents. The flash builder now automatically reads to be erased and not written contents beforehand and adds them to the to be written contents.
- Added a flash visualizer which can generate an SVG of the layouted flash contents.

### Changed

- Improved error handling for the flash download module.
- Improved error messages for ARM register operations.
- The `flash` module has been renamed to `flashing`.
- Downloading a file now has the possibility to add options instead of multiple parameters to clean up the interface.
- `read8`/`write8` implement true 8-bit accesses if they are supported by target.
- Improved build times by changing code generation for targets. For more details, see [PR #191](https://github.com/probe-rs/probe-rs/pull/191).
- Improved logging for ELF loading. If there was no loadable sections before, nothing would happen. Now it is properly reported, that there was no loadable sections.

### Fixed

- Fix the usage of ST-Link V3.
- Removed an unwrap that could actually crash.
- Fixed a bug where reading a chip definition from a YAML file would always fail because parsing a `ChipFamily` from YAML was broken.
- Fixed a bug in the ST-Link support, where some writes were not completed. This lead to problems when flashing a device, as the
  final reset request was not properly executed.
- Refactored 8-bit memory access in ADIMemoryInterface, fixing some edge case crashes in the process. Also rewrote all tests to be more thorough.
- Fixed 8/16-bit memory access processing in `MockMemoryAP`.
- Protocol selection for JLink now will properly honor the actual capabilities of the JLink instead of crashing if the capability was missing.
- Fix an issue where probes would double attach to a target, potentially leading to issues.

## [0.5.1]

### Fixed

- Fix a bug where M3 targets would not be able to load the core.

## [0.5.0]

### Added

- Flashing support for the STM32G0 series.
- Flashing support for the STM32F0 series.
- Flashing support for the STM32WB55 series.
- Support for RISCV debugging using a Jlink debug probe.
- Support for SWD debugging using a Jlink debug probe.

### Changed

- The entire API was overhauled. The Probe, Session and Core structs have different interaction and APIs now.
  Please have a look at the docs and examples to get an idea of the new interface.
  The new API supports multiple architectures and makes the initialization process until the point where you can talk to a core easier.
  The core methods don't need a passed probe anymore. Instead it stores an Rc to the Session object internally. The Probe object is taken by the Session which then can attach to multiple cores.
  The modules have been cleaned up. Some heavily nested hierarchy has been flattened.
- More consistent and clean naming and reporting of errors in the stlink and daplink modules. Also the errorhandling for the probe has been improved.

### Fixed

- Various fixes

### Known issues

- Some chips do not reset automatically after flashing
- The STM32L0 cores have issues with flashing.

## [0.4.0]

### Added

- A basic GDB server was added \o/ You can either use the provided `gdb-server` binary or use `cargo flash --gdb` to first flash the target and then open a GDB session. There is many more new options which you can list with `cargo flash --help`.
- Support for multiple breakpoints was added. Breakpoints can now conveniently be set and unset. probe-rs checks for you that there is a free breakpoint and complains if not.
- A flag to disable progressbars was added. Error reporting was broken because of progressbar overdraw. Now one can disable progress bars to see errors. In the long run this has to be fixed.
- Added an improved way to create a `Probe`.
- Added an older USB PID to have probe-rs detect older STLinks with updated Firmware.
- Added support for flashing with different sector properties. This fixed broken flashing on the STM M4s.

### Changed

- Code generation for built in targets was split off into a separate crate so probe-rs can be built without built in targets if one doesn't want them.

### Fixed
- Fixed setting and clearing breakpoints on M4 cores.

## [0.3.0]

Improved flashing for `cargo-flash` considering speed and useability.

### Added

- Increased the raw flashing speed by factor 10 and the actual flashing speed for small programs by factor 5. This is done using batched CMSIS-DAP transfers.
- Added CMSIS-Pack powered flashing. This feature essentially enables to flash any ARM core which can also be flashed by ARM Keil.
- Added progress bars for flash progress indication.
- Added `nrf-recover` feature that unlocks nRF52 chips through Nordic's custom `AP`

### Changed

- Improved target autodetection with better error distinction.
- Improved messaging overall.

### Fixed

- Various bugfixes
- Binaries bigger than a sector can now be flashed.

## [0.2.0]

Initial release on crates.io
- Added parsing of yaml (or anything else) config files for flash algorithm definitions, such that arbitrary chips can be added.
- Modularized code to allow other cores than M0 and be able to dynamically load chip definitions.
- Added target autodetection.
- Added M4 targets.
- Working basic flash downloader with nRF51.
- Introduce cargo-flash which can automatically build & flash the target elf file.

[Unreleased]: https://github.com/probe-rs/probe-rs/compare/0.11.0...master
[0.11.0]: https://github.com/probe-rs/probe-rs/compare/v0.10.1...0.11.0
[0.11.0-alpha.1]: https://github.com/probe-rs/probe-rs/compare/v0.10.1...0.11.0-alpha.1
[0.10.1]: https://github.com/probe-rs/probe-rs/compare/v0.10.0...v0.10.1
[0.10.0]: https://github.com/probe-rs/probe-rs/compare/v0.9.0...v0.10.0
[0.9.0]: https://github.com/probe-rs/probe-rs/compare/v0.8.0...v0.9.0
[0.8.0]: https://github.com/probe-rs/probe-rs/compare/v0.7.1...v0.8.0
[0.7.1]: https://github.com/probe-rs/probe-rs/compare/v0.7.0...v0.7.1
[0.7.0]: https://github.com/probe-rs/probe-rs/compare/v0.6.2...v0.7.0
[0.6.2]: https://github.com/probe-rs/probe-rs/compare/v0.6.1...v0.6.2
[0.6.1]: https://github.com/probe-rs/probe-rs/compare/v0.6.0...v0.6.1
[0.6.0]: https://github.com/probe-rs/probe-rs/compare/v0.5.1...v0.6.0
[0.5.1]: https://github.com/probe-rs/probe-rs/compare/v0.5.0...v0.5.1
[0.5.0]: https://github.com/probe-rs/probe-rs/compare/v0.4.0...v0.5.0
[0.4.0]: https://github.com/probe-rs/probe-rs/compare/v0.3.0...v0.4.0
[0.3.0]: https://github.com/probe-rs/probe-rs/compare/v0.2.0...v0.3.0
[0.2.0]: https://github.com/probe-rs/probe-rs/releases/tag/v0.2.0<|MERGE_RESOLUTION|>--- conflicted
+++ resolved
@@ -15,11 +15,8 @@
 
 ### Changed
 - Enabled the generation of global timestamps for ARM targets on `Session::setup_swv`.
-<<<<<<< HEAD
+- Changed to `hidraw` for HID access on Linux. This should allow access to HID-based probes without udev rules (#737).
 - Support batching of FTDI commands and use it for RISCV (#717)
-=======
-- Changed to `hidraw` for HID access on Linux. This should allow access to HID-based probes without udev rules (#737).
->>>>>>> a920c84c
 
 ### Fixed
 - Detect proper USB HID interface to use for CMSIS-DAP v1 probes. Without this, CMSIS-DAP probes with multiple HID interfaces, e.g. MCUlink, were not working properly on MacOS (#722).
